--- conflicted
+++ resolved
@@ -96,11 +96,8 @@
 
     df.loc[mask, 'acq_time'] = 24.0
     df.loc[mask, 'acq_date'] = df.loc[mask, 'acq_date'] - pd.Timedelta(days=1)
-<<<<<<< HEAD
-=======
 
     df['acq_date'] = df['acq_date'].astype(int)
->>>>>>> 304ccda7
 
     return df
 
